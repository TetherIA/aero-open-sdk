#!/usr/bin/env python3
"""
firmware_gui.py - Minimal GUI for TetherIA Aero Hand (16-byte serial protocol)

A simple Tkinter GUI to control the TetherIA Aero Hand via serial port:
- "Start Homing": sends a HOMING command 16 byte packet to the ESP.
- "Set-ID Servo": asks for an integer ID (0..250) and sends a REID command + the integer.
- "Trim Servo": asks for the servo id and the degrees +360/-360.
- "Upload Firmware" (select .bin and flash with esptool).
- 7 sliders (0..65535) to control joints  by sending 16 Bytes CTRL_POS Command.
- RX log window to show incoming parsed serial data and status messages.
- Status bar for connection status and info.
- Adjustable TX rate (default 40 Hz).
- Auto-detects merged vs app-only .bin files for flashing.
- Handles esptool installation if missing.
- Uses pyserial for serial communication.
"""
import sys
import os
import threading
import time
import subprocess
import tkinter as tk
from tkinter import ttk, messagebox, simpledialog, filedialog

from serial.tools import list_ports

from aero_hand_open.aero_hand import AeroHand

# ---- operation codes ------------
HOMING_MODE = 0x01
SET_ID_MODE = 0x03
TRIM_MODE   = 0x04

CTRL_POS = 0x11

GET_ALL  = 0x21
GET_POS  = 0x22
GET_VEL  = 0x23
GET_CURR = 0x24
GET_TEMP = 0x25
# ---- GUI ---------------------------------------------------------------------
BAUDS = [
    9600, 19200, 38400, 57600, 115200, 230400, 460800, 921600
]

SLIDER_LABELS = [
    "thumb_abduction",
    "thumb_flex",
    "thumb_tendon",
    "index_finger",
    "middle_finger",
    "ring_finger",
    "pinky_finger",
]

class App(tk.Tk):
    def __init__(self):
        super().__init__()
        self.title("TetherIA – Aero Hand Open")
        self.geometry("900x620")
        self.minsize(860, 560)
        if sys.platform.startswith("win"):
            self.state("zoomed")
        else:
            self.attributes("-zoomed", True)

        try:
<<<<<<< HEAD
            icon_path = os.path.join(os.path.dirname(__file__), "assets", "logo.png")
=======
            icon_path = os.path.join(os.path.dirname(__file__), "assets", "aero_hand_open.png")
>>>>>>> 2c34484a
            icon_img = tk.PhotoImage(file=icon_path)
            self.iconphoto(True, icon_img)
        except Exception as e:
            print(f"Could not set window icon: {e}")

        # runtime state
        self.hand: AeroHand | None = None
        self.tx_thread: threading.Thread | None = None
        self.stop_event = threading.Event()
        self.control_paused = False  # pause streaming during blocking ops
        self.tx_rate_hz = 50.0       # streaming rate for CTRL_POS
        self.slider_vars: list[tk.DoubleVar] = []  # Change to DoubleVar
        self.port_var = tk.StringVar()
        self.baud_var = tk.IntVar(value=921600)

        self._build_ui()
        self._refresh_ports()

    # ---------------- UI ----------------
    def _build_ui(self):
        top = ttk.Frame(self, padding=10)
        top.pack(side=tk.TOP, fill=tk.X)

        # Port + refresh
        ttk.Label(top, text="Port:").pack(side=tk.LEFT)
        self.port_cmb = ttk.Combobox(top, textvariable=self.port_var, width=20, state="readonly")
        self.port_cmb.pack(side=tk.LEFT, padx=(4, 8))
        ttk.Button(top, text="Refresh", command=self._refresh_ports).pack(side=tk.LEFT, padx=(0, 12))

        # Baud select
        ttk.Label(top, text="Baud:").pack(side=tk.LEFT)
        self.baud_cmb = ttk.Combobox(top, width=10, state="readonly",
                                     values=[str(b) for b in BAUDS], textvariable=self.baud_var)
        self.baud_cmb.set(str(self.baud_var.get()))
        self.baud_cmb.pack(side=tk.LEFT, padx=(4, 12))

        # Connect / Disconnect
        self.btn_connect = ttk.Button(top, text="Connect", command=self.on_connect)
        self.btn_connect.pack(side=tk.LEFT, padx=(0, 8))
        self.btn_disc = ttk.Button(top, text="Disconnect", command=self.on_disconnect, state=tk.DISABLED)
        self.btn_disc.pack(side=tk.LEFT, padx=(0, 16))
        
        # Streaming rate
        ttk.Label(top, text="Rate (Hz):").pack(side=tk.LEFT)
        self.rate_spin = ttk.Spinbox(top, from_=1, to=200, width=6)
        self.rate_spin.delete(0, tk.END)
        self.rate_spin.insert(0, "50")
        self.rate_spin.pack(side=tk.LEFT, padx=(4, 0))

        # ---- Commands row
        cmd = ttk.Frame(self, padding=(10, 4))
        cmd.pack(side=tk.TOP, fill=tk.X)

        self.btn_homing = ttk.Button(cmd, text="Homing", command=self.on_homing, state=tk.DISABLED)
        self.btn_homing.pack(side=tk.LEFT, padx=(0, 10))

        self.btn_setid = ttk.Button(cmd, text="Set ID", command=self.on_set_id, state=tk.DISABLED)
        self.btn_setid.pack(side=tk.LEFT, padx=(0, 10))

        self.btn_trim = ttk.Button(cmd, text="Trim Servo", command=self.on_trim, state=tk.DISABLED)
        self.btn_trim.pack(side=tk.LEFT, padx=(0, 10))

        self.btn_flash = ttk.Button(cmd, text="Upload Firmware", command=self.on_flash)
        self.btn_flash.pack(side=tk.LEFT, padx=(0, 10))

        # Zero All Button
        self.btn_zero = ttk.Button(cmd, text="Set to Extend", command=self.on_zero_all, state=tk.DISABLED)
        self.btn_zero.pack(side=tk.LEFT, padx=(0, 10))

        # GET buttons
        self.btn_get_pos  = ttk.Button(cmd, text="GET_POS",  command=self.on_get_pos,  state=tk.DISABLED)
        self.btn_get_vel  = ttk.Button(cmd, text="GET_VEL",  command=self.on_get_vel,  state=tk.DISABLED)
        self.btn_get_cur  = ttk.Button(cmd, text="GET_CURR", command=self.on_get_cur,  state=tk.DISABLED)
        self.btn_get_temp = ttk.Button(cmd, text="GET_TEMP", command=self.on_get_temp, state=tk.DISABLED)
        self.btn_get_all  = ttk.Button(cmd, text="GET_ALL",  command=self.on_get_all,  state=tk.DISABLED)
        self.btn_get_pos.pack(side=tk.LEFT, padx=(20, 6))
        self.btn_get_vel.pack(side=tk.LEFT, padx=6)
        self.btn_get_cur.pack(side=tk.LEFT, padx=6)
        self.btn_get_temp.pack(side=tk.LEFT, padx=6)
        self.btn_get_all.pack(side=tk.LEFT, padx=6)

        # ---- Sliders (7)
        grp = ttk.LabelFrame(self, text="Sliders (send CTRL_POS payload)", padding=10)
        grp.pack(side=tk.TOP, fill=tk.BOTH, expand=True, padx=10, pady=(6, 10))

        for i, name in enumerate(SLIDER_LABELS):
            row = ttk.Frame(grp)
            row.pack(fill=tk.X, pady=5)

            # Increase width and add padding to name label
            ttk.Label(row, text=f"{i} – {name}", width=22).pack(side=tk.LEFT, padx=(0, 8))

            # Use monospace font for min/max labels
            mono_font = ("Consolas", 10)
            min_lbl = ttk.Label(row, text="0.000", width=8, font=mono_font)
            min_lbl.pack(side=tk.LEFT)

            var = tk.DoubleVar(value=0.0)
            self.slider_vars.append(var)
            scale = tk.Scale(row, from_=0.0, to=1.0, orient=tk.HORIZONTAL, length=600,
                             resolution=0.001, variable=var, showvalue=True)
            scale.pack(side=tk.LEFT, fill=tk.X, expand=True, padx=(6, 6))

            max_lbl = ttk.Label(row, text="1.000", width=8, font=mono_font)
            max_lbl.pack(side=tk.LEFT)

        # ---- RX log
        rx = ttk.LabelFrame(self, text="RX Log", padding=10)
        rx.pack(side=tk.BOTTOM, fill=tk.BOTH, expand=True, padx=10, pady=(0, 10))
        self.rx_text = tk.Text(rx, height=10)
        self.rx_text.pack(side=tk.LEFT, fill=tk.BOTH, expand=True)
        sb = ttk.Scrollbar(rx, command=self.rx_text.yview)
        sb.pack(side=tk.RIGHT, fill=tk.Y)
        self.rx_text.configure(yscrollcommand=sb.set)

        # ---- statusbar
        self.status_var = tk.StringVar(value="Disconnected")
        status_bar = ttk.Frame(self)
        status_bar.pack(side=tk.BOTTOM, fill=tk.X, padx=10, pady=(0, 6))

        ttk.Label(status_bar, textvariable=self.status_var, anchor="w").pack(side=tk.LEFT, fill=tk.X, expand=True)
        ttk.Button(status_bar, text="Clear Log", command=self._clear_rx).pack(side=tk.RIGHT)
        self.protocol("WM_DELETE_WINDOW", self._on_close)

    # ------------- helpers -------------
    def log(self, s: str):
        self.rx_text.insert(tk.END, s + ("\n" if not s.endswith("\n") else ""))
        self.rx_text.see(tk.END)

    def set_status(self, s: str):
        self.status_var.set(s)

    def _refresh_ports(self):
        ports = [p.device for p in list_ports.comports()]
        self.port_cmb["values"] = ports
        # auto-select the first port if none chosen
        if ports and self.port_var.get() not in ports:
            self.port_var.set(ports[0])
        if not ports and not self.port_var.get():
            # plausible defaults
            if sys.platform.startswith("win"):
                self.port_var.set("COM12")
            else:
                self.port_var.set("/dev/ttyUSB0")

    # ------------- connect/disconnect -------------
    def on_connect(self):
        if self.hand is not None:
            return False  # Already connected
        port = self.port_var.get().strip()
        if not port:
            messagebox.showerror("Error", "Select a serial port.")
            return False
        try:
            self.tx_rate_hz = float(self.rate_spin.get().strip())
            if self.tx_rate_hz <= 0:
                raise ValueError
        except Exception:
            messagebox.showerror("Error", "Rate must be a positive number.")
            return False

        baud = int(self.baud_var.get())
        try:
            self.hand = AeroHand(port, baudrate=baud)

            self.stop_event.clear()
            self.tx_thread = threading.Thread(target=self._tx_loop, daemon=True)
            self.tx_thread.start()

            self.btn_connect.configure(state=tk.DISABLED)
            self.btn_disc.configure(state=tk.NORMAL)
            for b in (self.btn_zero,self.btn_homing, self.btn_setid, self.btn_trim,
                      self.btn_get_pos, self.btn_get_vel, self.btn_get_cur, self.btn_get_temp, self.btn_get_all):
                b.configure(state=tk.NORMAL)

            self.set_status(f"Connected to {port} @ {baud}")
            self.log(f"[info] Connected {port} @ {baud}")
            return True  # Success!
        except Exception as e:
            self.hand = None
            messagebox.showerror("Open failed", str(e))
            return False  # Failure

    def on_disconnect(self):
        self._shutdown_serial()

    def _shutdown_serial(self):
        self.control_paused = True
        self.stop_event.set()
        if self.tx_thread and self.tx_thread.is_alive():
            try:
                self.tx_thread.join(timeout=0.5)
            except Exception:
                pass
        if self.hand:
            try:
                self.hand.close()
            except Exception:
                pass
        self.hand = None
        self.tx_thread = None
        self.control_paused = False

        self.btn_connect.configure(state=tk.NORMAL)
        self.btn_disc.configure(state=tk.DISABLED)
        for b in (self.btn_zero,self.btn_homing, self.btn_setid, self.btn_trim,
                  self.btn_get_pos, self.btn_get_vel, self.btn_get_cur, self.btn_get_temp, self.btn_get_all):
            b.configure(state=tk.DISABLED)
        self.set_status("Disconnected")
        self.log("[info] Disconnected")

    # ------------- TX streaming (CTRL_POS) -------------
    def _tx_loop(self):
        period = 1.0 / max(1e-3, self.tx_rate_hz)
        next_t = time.perf_counter()
        while not self.stop_event.is_set():
            if self.hand is not None and not self.control_paused:
                payload = [int(v.get() * 65535) & 0xFFFF for v in self.slider_vars]  # Convert to 0..65535
                try:
                    self.hand._send_data(CTRL_POS, payload)
                except Exception as e:
                    self.log(f"[TX error] {e}")
            # pacing
            next_t += period
            to_sleep = next_t - time.perf_counter()
            if to_sleep > 0:
                time.sleep(to_sleep)
            else:
                next_t = time.perf_counter()

    def on_homing(self):
        if not self.hand:
            return

        def worker():
            try:
                self.control_paused = True
                self.set_status("Homing in process… waiting for ACK")
                self.log("[TX] HOMING sent (0x01). Waiting for 16-byte ACK…")
                ok = self.hand.send_homing(timeout_s=100.0)
                if ok:
                    self.log("[ACK] HOMING complete.")
                    self.set_status("Homing complete")
            except Exception as e:
                self.log(f"[err] HOMING failed: {e}")
                self.set_status("Homing failed")
            finally:
                self.control_paused = False

        threading.Thread(target=worker, daemon=True).start()

    def on_set_id(self):
        if not self.hand:
            return
        new_id = simpledialog.askinteger("Set ID", "Enter new ID (0..253):", minvalue=0, maxvalue=253, parent=self)
        if new_id is None:
            return
        cur_lim = simpledialog.askinteger("Current Limit", "Enter current limit (0..1023):",
                                          minvalue=0, maxvalue=1023, initialvalue=1023, parent=self)
        if cur_lim is None:
            return

        def worker():
            try:
                self.control_paused = True
                self.set_status("Setting ID… waiting for ACK")
                self.log(f"[TX] SET_ID sent (id={new_id}, current={cur_lim})")
                ack = self.hand.set_id(new_id, cur_lim)  # dict with Old_id, New_id, Current_limit
                self.log(f"[ACK] SET_ID: old={ack['Old_id']} new={ack['New_id']} current_limit={ack['Current_limit']}")
                self.set_status("Set ID complete")
            except Exception as e:
                self.log(f"[err] SET_ID failed: {e}")
                self.set_status("Set ID failed")
            finally:
                self.control_paused = False

        threading.Thread(target=worker, daemon=True).start()

    def on_zero_all(self):
        if not self.hand:
            return

        def worker():
            try:
                self.control_paused = True
                for var in self.slider_vars:
                    var.set(0.0)  # Set to 0.0 for normalized slider
                joint_pos = list(self.hand.joint_lower_limits)
                self.hand.set_joint_positions(joint_pos)
                self.log("[TX] ZERO_ALL via CTRL_POS (joint lower limits)")
                self.set_status("Zeroed (lower limits sent; sliders reset)")
            except Exception as e:
                self.log(f"[err] ZERO_ALL: {e}")
                self.set_status("Zero All failed")
            finally:
                time.sleep(0.05)
                self.control_paused = False

        threading.Thread(target=worker, daemon=True).start()

    def on_trim(self):
        if not self.hand:
            return
        ch = simpledialog.askinteger("Trim Servo", "Servo ID / channel (0..14):",
                                     minvalue=0, maxvalue=14, parent=self)
        if ch is None:
            return
        deg = simpledialog.askinteger("Trim Servo", "Degrees (-360..360):",
                                      minvalue=-360, maxvalue=360, initialvalue=0, parent=self)
        if deg is None:
            return

        def worker():
            try:
                self.control_paused = True
                self.set_status("Trimming… waiting for ACK")
                self.log(f"[TX] TRIM sent (ch={ch}, deg={deg})")
                ack = self.hand.trim_servo(ch, deg)  # dict with Servo ID, Extend Count
                self.log(f"[ACK] TRIM: id={ack['Servo ID']} extend={ack['Extend Count']}")
                self.set_status("Trim complete")
            except Exception as e:
                self.log(f"[err] TRIM failed: {e}")
                self.set_status("Trim failed")
            finally:
                self.control_paused = False

        threading.Thread(target=worker, daemon=True).start()

    # ---- GET_* buttons (request + show parsed reply) ----
    def on_get_pos(self):
        if not self.hand:
            return
        try:
            vals = self.hand.get_motor_positions()
            norm_vals = [round(v / 65535, 3) for v in vals]  # Normalize for display
            self.log(f"[GET_POS] {norm_vals}")
        except Exception as e:
            self.log(f"[err] GET_POS: {e}")

    def on_get_vel(self):
        if not self.hand:
            return
        try:
            vals = self.hand.get_motor_speed()
            self.log(f"[GET_VEL] {list(vals)}")
        except Exception as e:
            self.log(f"[err] GET_VEL: {e}")

    def on_get_cur(self):
        if not self.hand:
            return
        try:
            vals = self.hand.get_motor_currents()
            self.log(f"[GET_CURR] {list(vals)}")
        except Exception as e:
            self.log(f"[err] GET_CURR: {e}")

    def on_get_temp(self):
        if not self.hand:
            return
        try:
            vals = self.hand.get_motor_temperatures()
            self.log(f"[GET_TEMP] {list(vals)}")
        except Exception as e:
            self.log(f"[err] GET_TEMP: {e}")
    
    def on_get_all(self):
        if not self.hand:
            return
        try:
            pos = self.hand.get_motor_positions()
            vel = self.hand.get_motor_speed()
            curr = self.hand.get_motor_currents()
            temp = self.hand.get_motor_temperatures()
            norm_pos = [round(v / 65535, 3) for v in pos]  # Normalize for display
            self.log(f"[GET_ALL] POS: {norm_pos} | VEL: {list(vel)} | CURR: {list(curr)} | TEMP: {list(temp)}")
        except Exception as e:
            self.log(f"[err] GET_ALL: {e}")

    # ---- Flashing (esptool) ----
    def on_flash(self):
        bin_path = filedialog.askopenfilename(
            parent=self, title="Select ESP32 firmware (.bin)",
            filetypes=[("BIN files", "*.bin"), ("All files", "*.*")]
        )
        if not bin_path:
            return
        # pick a port (use connected one if available)
        port = self.port_var.get().strip() or simpledialog.askstring("Port", "Enter serial port:", parent=self)
        if not port:
            return

        chip = "auto"
        offset = "0x10000"

        if self.hand:
            self.log("[flash] Closing serial before flashing…")
            self.on_disconnect()

        def worker():
            cmd = [sys.executable, "-m", "esptool",
                   "--chip", chip, "-p", port, "-b", "921600",
                   "write-flash", offset, bin_path]
            self.log("> " + " ".join(cmd))
            try:
                proc = subprocess.Popen(cmd, stdout=subprocess.PIPE, stderr=subprocess.STDOUT, text=True)
                for line in proc.stdout:
                    self.log(line.rstrip("\n"))
                rc = proc.wait()
                if rc == 0:
                    self.log("[flash] Flash complete.")
                    self.after(0, lambda: messagebox.showinfo("Success", "Firmware flashed successfully."))
                else:
                    self.log(f"[flash] esptool exited with code {rc}")
                    self.after(0, lambda rc=rc: messagebox.showerror("Flash failed", f"esptool exited with code {rc}"))
            except Exception as e:
                self.log(f"[flash] {e}")
                self.after(0, lambda e=e: messagebox.showerror("Flash failed", str(e)))

            max_attempts = 3
            for attempt in range(1, max_attempts + 1):
                time.sleep(1.5) 
                self.log(f"[flash] Reconnect attempt {attempt}...")
                result = {'ok': False}
                done = threading.Event()
                def _do_connect():
                    try:
                        ok = bool(self.on_connect()) 
                        result['ok'] = ok
                    except Exception as e:
                        self.log(f"[flash] on_connect raised: {e}")
                        result['ok'] = False
                    finally:
                        done.set()
                self.after(0, _do_connect)
                if not done.wait(3.0): 
                    self.log("[flash] connect timed out")
                    continue                   
                if result['ok']:
                    self.log("[flash] Reconnected ✅")
                    break                     
            else:
                self.after(0, lambda: self.set_status("Reconnect failed after flashing"))

        threading.Thread(target=worker, daemon=True).start()

    # ---- to clear RX window 
    def _clear_rx(self):
        """Clear the RX log text box."""
        try:
            self.rx_text.delete("1.0", tk.END)
        except Exception:
            pass
    # ---- teardown ----
    def _on_close(self):
        try:
            self._shutdown_serial()
        finally:
            self.destroy()

def main():
    app = App()
    app.mainloop()

if __name__ == "__main__":
    main()<|MERGE_RESOLUTION|>--- conflicted
+++ resolved
@@ -27,6 +27,7 @@
 
 from aero_hand_open.aero_hand import AeroHand
 
+
 # ---- operation codes ------------
 HOMING_MODE = 0x01
 SET_ID_MODE = 0x03
@@ -48,6 +49,10 @@
     "thumb_abduction",
     "thumb_flex",
     "thumb_tendon",
+    "index_finger",
+    "middle_finger",
+    "ring_finger",
+    "pinky_finger",
     "index_finger",
     "middle_finger",
     "ring_finger",
@@ -66,11 +71,18 @@
             self.attributes("-zoomed", True)
 
         try:
-<<<<<<< HEAD
+            icon_path = os.path.join(os.path.dirname(__file__), "assets", "aero_hand_open.png")
+            icon_img = tk.PhotoImage(file=icon_path)
+            self.iconphoto(True, icon_img)
+        except Exception as e:
+            print(f"Could not set window icon: {e}")
+        if sys.platform.startswith("win"):
+            self.state("zoomed")
+        else:
+            self.attributes("-zoomed", True)
+
+        try:
             icon_path = os.path.join(os.path.dirname(__file__), "assets", "logo.png")
-=======
-            icon_path = os.path.join(os.path.dirname(__file__), "assets", "aero_hand_open.png")
->>>>>>> 2c34484a
             icon_img = tk.PhotoImage(file=icon_path)
             self.iconphoto(True, icon_img)
         except Exception as e:
@@ -81,6 +93,8 @@
         self.tx_thread: threading.Thread | None = None
         self.stop_event = threading.Event()
         self.control_paused = False  # pause streaming during blocking ops
+        self.tx_rate_hz = 50.0       # streaming rate for CTRL_POS
+        self.slider_vars: list[tk.DoubleVar] = []  # Change to DoubleVar
         self.tx_rate_hz = 50.0       # streaming rate for CTRL_POS
         self.slider_vars: list[tk.DoubleVar] = []  # Change to DoubleVar
         self.port_var = tk.StringVar()
@@ -118,6 +132,7 @@
         self.rate_spin = ttk.Spinbox(top, from_=1, to=200, width=6)
         self.rate_spin.delete(0, tk.END)
         self.rate_spin.insert(0, "50")
+        self.rate_spin.insert(0, "50")
         self.rate_spin.pack(side=tk.LEFT, padx=(4, 0))
 
         # ---- Commands row
@@ -137,6 +152,7 @@
         self.btn_flash.pack(side=tk.LEFT, padx=(0, 10))
 
         # Zero All Button
+        self.btn_zero = ttk.Button(cmd, text="Set to Extend", command=self.on_zero_all, state=tk.DISABLED)
         self.btn_zero = ttk.Button(cmd, text="Set to Extend", command=self.on_zero_all, state=tk.DISABLED)
         self.btn_zero.pack(side=tk.LEFT, padx=(0, 10))
 
@@ -146,13 +162,16 @@
         self.btn_get_cur  = ttk.Button(cmd, text="GET_CURR", command=self.on_get_cur,  state=tk.DISABLED)
         self.btn_get_temp = ttk.Button(cmd, text="GET_TEMP", command=self.on_get_temp, state=tk.DISABLED)
         self.btn_get_all  = ttk.Button(cmd, text="GET_ALL",  command=self.on_get_all,  state=tk.DISABLED)
+        self.btn_get_all  = ttk.Button(cmd, text="GET_ALL",  command=self.on_get_all,  state=tk.DISABLED)
         self.btn_get_pos.pack(side=tk.LEFT, padx=(20, 6))
         self.btn_get_vel.pack(side=tk.LEFT, padx=6)
         self.btn_get_cur.pack(side=tk.LEFT, padx=6)
         self.btn_get_temp.pack(side=tk.LEFT, padx=6)
         self.btn_get_all.pack(side=tk.LEFT, padx=6)
+        self.btn_get_all.pack(side=tk.LEFT, padx=6)
 
         # ---- Sliders (7)
+        grp = ttk.LabelFrame(self, text="Sliders (send CTRL_POS payload)", padding=10)
         grp = ttk.LabelFrame(self, text="Sliders (send CTRL_POS payload)", padding=10)
         grp.pack(side=tk.TOP, fill=tk.BOTH, expand=True, padx=10, pady=(6, 10))
 
@@ -169,10 +188,24 @@
             min_lbl.pack(side=tk.LEFT)
 
             var = tk.DoubleVar(value=0.0)
+            # Increase width and add padding to name label
+            ttk.Label(row, text=f"{i} – {name}", width=22).pack(side=tk.LEFT, padx=(0, 8))
+
+            # Use monospace font for min/max labels
+            mono_font = ("Consolas", 10)
+            min_lbl = ttk.Label(row, text="0.000", width=8, font=mono_font)
+            min_lbl.pack(side=tk.LEFT)
+
+            var = tk.DoubleVar(value=0.0)
             self.slider_vars.append(var)
             scale = tk.Scale(row, from_=0.0, to=1.0, orient=tk.HORIZONTAL, length=600,
                              resolution=0.001, variable=var, showvalue=True)
+            scale = tk.Scale(row, from_=0.0, to=1.0, orient=tk.HORIZONTAL, length=600,
+                             resolution=0.001, variable=var, showvalue=True)
             scale.pack(side=tk.LEFT, fill=tk.X, expand=True, padx=(6, 6))
+
+            max_lbl = ttk.Label(row, text="1.000", width=8, font=mono_font)
+            max_lbl.pack(side=tk.LEFT)
 
             max_lbl = ttk.Label(row, text="1.000", width=8, font=mono_font)
             max_lbl.pack(side=tk.LEFT)
@@ -220,9 +253,11 @@
     def on_connect(self):
         if self.hand is not None:
             return False  # Already connected
+            return False  # Already connected
         port = self.port_var.get().strip()
         if not port:
             messagebox.showerror("Error", "Select a serial port.")
+            return False
             return False
         try:
             self.tx_rate_hz = float(self.rate_spin.get().strip())
@@ -231,6 +266,7 @@
         except Exception:
             messagebox.showerror("Error", "Rate must be a positive number.")
             return False
+            return False
 
         baud = int(self.baud_var.get())
         try:
@@ -244,14 +280,17 @@
             self.btn_disc.configure(state=tk.NORMAL)
             for b in (self.btn_zero,self.btn_homing, self.btn_setid, self.btn_trim,
                       self.btn_get_pos, self.btn_get_vel, self.btn_get_cur, self.btn_get_temp, self.btn_get_all):
+                      self.btn_get_pos, self.btn_get_vel, self.btn_get_cur, self.btn_get_temp, self.btn_get_all):
                 b.configure(state=tk.NORMAL)
 
             self.set_status(f"Connected to {port} @ {baud}")
             self.log(f"[info] Connected {port} @ {baud}")
             return True  # Success!
+            return True  # Success!
         except Exception as e:
             self.hand = None
             messagebox.showerror("Open failed", str(e))
+            return False  # Failure
             return False  # Failure
 
     def on_disconnect(self):
@@ -278,6 +317,7 @@
         self.btn_disc.configure(state=tk.DISABLED)
         for b in (self.btn_zero,self.btn_homing, self.btn_setid, self.btn_trim,
                   self.btn_get_pos, self.btn_get_vel, self.btn_get_cur, self.btn_get_temp, self.btn_get_all):
+                  self.btn_get_pos, self.btn_get_vel, self.btn_get_cur, self.btn_get_temp, self.btn_get_all):
             b.configure(state=tk.DISABLED)
         self.set_status("Disconnected")
         self.log("[info] Disconnected")
@@ -288,6 +328,7 @@
         next_t = time.perf_counter()
         while not self.stop_event.is_set():
             if self.hand is not None and not self.control_paused:
+                payload = [int(v.get() * 65535) & 0xFFFF for v in self.slider_vars]  # Convert to 0..65535
                 payload = [int(v.get() * 65535) & 0xFFFF for v in self.slider_vars]  # Convert to 0..65535
                 try:
                     self.hand._send_data(CTRL_POS, payload)
@@ -359,6 +400,8 @@
                 for var in self.slider_vars:
                     var.set(0.0)  # Set to 0.0 for normalized slider
                 joint_pos = list(self.hand.joint_lower_limits)
+                    var.set(0.0)  # Set to 0.0 for normalized slider
+                joint_pos = list(self.hand.joint_lower_limits)
                 self.hand.set_joint_positions(joint_pos)
                 self.log("[TX] ZERO_ALL via CTRL_POS (joint lower limits)")
                 self.set_status("Zeroed (lower limits sent; sliders reset)")
@@ -407,6 +450,8 @@
             vals = self.hand.get_motor_positions()
             norm_vals = [round(v / 65535, 3) for v in vals]  # Normalize for display
             self.log(f"[GET_POS] {norm_vals}")
+            norm_vals = [round(v / 65535, 3) for v in vals]  # Normalize for display
+            self.log(f"[GET_POS] {norm_vals}")
         except Exception as e:
             self.log(f"[err] GET_POS: {e}")
 
@@ -436,6 +481,19 @@
             self.log(f"[GET_TEMP] {list(vals)}")
         except Exception as e:
             self.log(f"[err] GET_TEMP: {e}")
+    
+    def on_get_all(self):
+        if not self.hand:
+            return
+        try:
+            pos = self.hand.get_motor_positions()
+            vel = self.hand.get_motor_speed()
+            curr = self.hand.get_motor_currents()
+            temp = self.hand.get_motor_temperatures()
+            norm_pos = [round(v / 65535, 3) for v in pos]  # Normalize for display
+            self.log(f"[GET_ALL] POS: {norm_pos} | VEL: {list(vel)} | CURR: {list(curr)} | TEMP: {list(temp)}")
+        except Exception as e:
+            self.log(f"[err] GET_ALL: {e}")
     
     def on_get_all(self):
         if not self.hand:
@@ -465,6 +523,7 @@
 
         chip = "auto"
         offset = "0x10000"
+        offset = "0x10000"
 
         if self.hand:
             self.log("[flash] Closing serial before flashing…")
@@ -473,6 +532,7 @@
         def worker():
             cmd = [sys.executable, "-m", "esptool",
                    "--chip", chip, "-p", port, "-b", "921600",
+                   "write-flash", offset, bin_path]
                    "write-flash", offset, bin_path]
             self.log("> " + " ".join(cmd))
             try:
@@ -483,8 +543,10 @@
                 if rc == 0:
                     self.log("[flash] Flash complete.")
                     self.after(0, lambda: messagebox.showinfo("Success", "Firmware flashed successfully."))
+                    self.after(0, lambda: messagebox.showinfo("Success", "Firmware flashed successfully."))
                 else:
                     self.log(f"[flash] esptool exited with code {rc}")
+                    self.after(0, lambda rc=rc: messagebox.showerror("Flash failed", f"esptool exited with code {rc}"))
                     self.after(0, lambda rc=rc: messagebox.showerror("Flash failed", f"esptool exited with code {rc}"))
             except Exception as e:
                 self.log(f"[flash] {e}")
@@ -514,6 +576,32 @@
                     break                     
             else:
                 self.after(0, lambda: self.set_status("Reconnect failed after flashing"))
+                self.after(0, lambda e=e: messagebox.showerror("Flash failed", str(e)))
+
+            max_attempts = 3
+            for attempt in range(1, max_attempts + 1):
+                time.sleep(1.5) 
+                self.log(f"[flash] Reconnect attempt {attempt}...")
+                result = {'ok': False}
+                done = threading.Event()
+                def _do_connect():
+                    try:
+                        ok = bool(self.on_connect()) 
+                        result['ok'] = ok
+                    except Exception as e:
+                        self.log(f"[flash] on_connect raised: {e}")
+                        result['ok'] = False
+                    finally:
+                        done.set()
+                self.after(0, _do_connect)
+                if not done.wait(3.0): 
+                    self.log("[flash] connect timed out")
+                    continue                   
+                if result['ok']:
+                    self.log("[flash] Reconnected ✅")
+                    break                     
+            else:
+                self.after(0, lambda: self.set_status("Reconnect failed after flashing"))
 
         threading.Thread(target=worker, daemon=True).start()
 
